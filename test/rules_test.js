import assert from 'assert'
import {parse, print, evaluate} from 'math-parser'

import {applyRule, canApplyRule} from '../lib/matcher.js'
import * as rules from '../lib/rules.js'

const applyRuleString = (rule, input) => print(applyRule(rule, parse(input)))
const canApplyRuleString = (rule, input) => canApplyRule(rule, parse(input))

const suite = (title, rule, tests) => describe(title, () => {
    tests.forEach(t => {
        it(`${t[0]} => ${t[1]}`, () => {
            assert.equal(print(applyRule(rule, parse(t[0]))), t[1])
        })
    })
})

suite.only = (title, rule, tests) => describe.only(title, () => {
    tests.forEach(t => {
        it(`${t[0]} => ${t[1]}`, () => {
            assert.equal(t[1], print(applyRule(rule, parse(t[0]))))
        })
    })
})


describe('rules', () => {
    suite('negation', rules.NEGATION, [
        ['--1','1'],
        ['--x','x'],
        ['--(x + 1)', 'x + 1'],
        ['x^(--(x + 1))', 'x^(x + 1)']
    ])

    suite('division by negative one', rules.DIVISION_BY_NEGATIVE_ONE, [
        ['2 / -1','-2'],
        ['x / -1','-x'],
        ['(x + 1) / -1', '-(x + 1)'],
        ['x ^ (2 / -1)', 'x^-2'],
    ])

    suite('division by one', rules.DIVISION_BY_ONE, [
        ['2 / 1', '2'],
        ['x / 1', 'x'],
        ['(x + 1) / 1', 'x + 1'],
        ['x^((x + 2) / 1)', 'x^(x + 2)'],
    ])

    suite('multiply by zero', rules.MULTIPLY_BY_ZERO, [
        ['2 * 0', '0'],
        ['x * 0', '0'],
        ['x 0', '0'],
        ['(x + 1) * 0', '0'],
        ['x^((x + 1) * 0)', 'x^0'],
    ])

    suite('multiply by zero reverse', rules.MULTIPLY_BY_ZERO_REVERSE, [
        ['0 * 2', '0'],
        ['0 * x', '0'],
        ['0 x', '0'],
        ['0 * (x + 1)', '0'],
        ['x^(0 * (x + 1))', 'x^0'],
    ])

    suite('reduce exponent by zero', rules.REDUCE_EXPONENT_BY_ZERO, [
        ['2 ^ 0', '1'],
        ['x ^ 0', '1'],
        ['(x + 1) ^ 0', '1'],
        ['x^((x + 1) ^ 0)', 'x^1'],
    ])

    suite('reduce zero numerator', rules.REDUCE_ZERO_NUMERATOR, [
        ['0 / 2', '0'],
        ['0 / x', '0'],
        ['0 / (x + 1)', '0'],
        ['x^(0 / (x + 1))', 'x^0'],
    ])

    suite('remove adding zero', rules.REMOVE_ADDING_ZERO, [
        ['2 + 0', '2'],
        ['2 + 0 + x', '2 + x'],
        ['x + 0', 'x'],
        ['(x + 1) + 0', 'x + 1'],
        ['x^(x + 0)', 'x^x'],
    ])

    suite('remove adding zero reverse', rules.REMOVE_ADDING_ZERO_REVERSE, [
        ['0 + 2', '2'],
        ['0 + x', 'x'],
        ['0 + (x + 1)', 'x + 1'],
        ['x^(0 + x)', 'x^x'],
    ])

    suite('remove exponent by one', rules.REMOVE_EXPONENT_BY_ONE, [
        ['2 ^ 1', '2'],
        ['x ^ 1', 'x'],
        ['(x + 1) ^ 1', 'x + 1'],
        ['x^((x + 1)^1)', 'x^(x + 1)'],
    ])

    suite('remove exponent by base one', rules.REMOVE_EXPONENT_BASE_ONE, [
        ['1 ^ 2', '1'],
        ['1 ^ x', '1'],
        ['1 ^ (x + 1)', '1'],
        ['x^(1 ^ (x + 1))', 'x^1'],
    ])

    suite('remove multiplying by negative one', rules.REMOVE_MULTIPLYING_BY_NEGATIVE_ONE, [
        ['2 * -1', '-2'],
        ['x * -1', '-x'],
        ['(x + 1) * -1', '-(x + 1)'],
        ['x^((x + 1) * -1)', 'x^-(x + 1)'],
        ['2x * 2 * -1', '2 x * -2'],
    ])

    suite('remove multiplying by one', rules.REMOVE_MULTIPLYING_BY_ONE, [
        ['2 * 1', '2'],
        ['x * 1', 'x'],
        ['x 1', 'x'],
        ['(x + 1) * 1', 'x + 1'],
        ['x^((x + 1) * 1)', 'x^(x + 1)'],
        ['2 * 1 * z^2', '2 * z^2'],
    ])

    suite('remove multiplying by one reverse', rules.REMOVE_MULTIPLYING_BY_ONE_REVERSE, [
        ['1 * 2', '2'],
        ['1 * x', 'x'],
        ['1 x', 'x'],
        ['1 * (x + 1)', 'x + 1'],
        ['x^(1 * (x + 1))', 'x^(x + 1)'],
    ])

    suite('resolve double minus', rules.RESOLVE_DOUBLE_MINUS, [
        ['2 - -1', '2 + 1'],
        ['x - -1', 'x + 1'],
        ['(x + 1) - -1', '(x + 1) + 1'],
        ['x^((x + 1) - -1)', 'x^((x + 1) + 1)'],
    ])

    suite('multiplying negatives', rules.MULTIPLY_NEGATIVES, [
        ['-2 * -1', '2 * 1'],
        ['-x * -1', 'x * 1'],
        ['-(x + 1) * -1', '(x + 1) * 1'],
        ['x^(-(x + 1) * -1)', 'x^((x + 1) * 1)'],
    ])

    suite('remove multiplying by negative one', rules.REMOVE_MULTIPLYING_BY_NEGATIVE_ONE, [
        ['2 * -1', '-2'],
        ['x * -1', '-x'],
        ['(x + 1) * -1', '-(x + 1)'],
        ['x^((x + 1) * -1)', 'x^-(x + 1)'],
    ])

    suite('cancel minuses', rules.CANCEL_MINUSES, [
        ['-2 / -1', '2 / 1'],
        ['-x / -1', 'x / 1'],
        ['-(x + 1) / -1', '(x + 1) / 1'],
        ['x^(-(x + 1) / -1)', 'x^((x + 1) / 1)'],
    ])

    suite('simplify signs', rules.SIMPLIFY_SIGNS, [
        ['2 / -1', '-2 / 1'],
        ['x / -1', '-x / 1'],
        ['(x + 1) / -1', '-(x + 1) / 1'],
        ['x^((x + 1) / -1)', 'x^(-(x + 1) / 1)'],
    ])

    suite('add numerators', rules.COMBINE_NUMERATORS, [
        ['1/3 + 2/3', '(1 + 2) / 3'],
        ['1/x + 2/x + 3/x', '(1 + 2 + 3) / x'],
        ['2/3 - 1/3', '(2 - 1) / 3'],
        ['(1/3 + 2/3) / x', '(1 + 2) / 3 / x'],
    ])

    suite('common denominators', rules.COMMON_DENOMINATOR, [
        ['2/6 + 1/4', '(2 * 2) / (6 * 2) + (1 * 3) / (4 * 3)'],
        ['2/6 - 1/4', '(2 * 2) / (6 * 2) - (1 * 3) / (4 * 3)'],
        ['2/6 + 1/4 - 2/5', '(2 * 10) / (6 * 10) + (1 * 15) / (4 * 15) - (2 * 12) / (5 * 12)'],
        ['2/6 + 1/4 - 3/4', '(2 * 2) / (6 * 2) + (1 * 3) / (4 * 3) - (3 * 3) / (4 * 3)'],
        // TODO: return the original expression if the denominators are already
        // the same?
        ['2/4 - 1/4', '(2 * 1) / (4 * 1) - (1 * 1) / (4 * 1)'],
    ])

    suite('multiply fractions', rules.MULTIPLY_FRACTIONS, [
        ['2 / 3 * 2 / 3', '(2 * 2) / (3 * 3)'],
        ['x / 2 * x / 2', '(x * x) / (2 * 2)'],
        ['(x + 1) / 2 * (x + 1) / 2', '((x + 1) * (x + 1)) / (2 * 2)'],
        ['x^((x + 1) / 2 * (x + 1) / 2)', 'x^(((x + 1) * (x + 1)) / (2 * 2))'],
    ])

    suite('simplify division', rules.SIMPLIFY_DIVISION, [
        ['2 / 3 / 4', '2 / (3 * 4)'],
        ['x / 2 / 2', 'x / (2 * 2)'],
        ['(x + 1) / 2 / (x + 1)', '(x + 1) / (2 * (x + 1))'],
        ['x^((x + 1) / 2 / 2)', 'x^((x + 1) / (2 * 2))'],
    ])

    suite('multiply by inverse', rules.MULTIPLY_BY_INVERSE, [
        ['2 / (3 / 4)', '2 * 4 / 3'],
        ['x / (2 / 2)', 'x * 2 / 2'],
        ['(x + 1) / (2 / (x + 1))', '(x + 1) * (x + 1) / 2'],
        ['x^((x + 1) / (2 / 2))', 'x^((x + 1) * 2 / 2)'],
    ])

    suite('absolute value', rules.ABSOLUTE_VALUE, [
        ['|-2|', '2'],
        ['|-x|', 'x'],
        ['|-(x + 1)|', 'x + 1'],
        ['x^(|-(x + 1)|)', 'x^(x + 1)'],
    ])

<<<<<<< HEAD
    suite('cancel exponent', rules.CANCEL_EXPONENT, [
        ['nthRoot(x^2, 4)', 'x^2']
    ])

    suite('nthRoot value', rules.NTH_ROOT_VALUE, [
        ['nthRoot(4)', '2'],
        ['nthRoot(16)', '4']
    ])

=======
    suite('adding exponent of one', rules.ADD_EXPONENT_OF_ONE, [
        //['x^2 * x', 'x^2 * x^1'],
        //['x^2 * 2 * x * x', ''],
        //['x + 2 * x', '']
    ])
>>>>>>> 58d95874
    suite('collects like terms', rules.COLLECT_LIKE_TERMS, [
        ['2x + 1 - 2x', '(2 x - 2 x) + 1'],
        ['2x + 1 - x', '(2 x - x) + 1'],
        ['x^2 + 1 + x^2', '(x^2 + x^2) + 1'],
        ['x^y + 1 + x^y', '(x^y + x^y) + 1'],
        ['x y + 1 + x y', '(x y + x y) + 1'],
        ['3 x y + 1 - 2 x y', '(3 x y - 2 x y) + 1'],
        ['x y + 1 + y x', '(x y + x y) + 1'],
        ['x y + 1 + 3 y x', '(x y + 3 x y) + 1'],
        ['x^2 + 2x^2 - 3x^3 - 4x^3', '(x^2 + 2 x^2) + (-3 x^3 - 4 x^3)'],
        ['2x + 7y + 5 + 3y + 9x + 11', '(2 x + 9 x) + (7 y + 3 y) + (5 + 11)'],
    ])

    suite('add polynomials', rules.ADD_POLYNOMIAL_TERMS, [
        ['2x + 2x + 2 + 4', '4 x + (2 + 4)'],
        ['3y^2 - 2y^2 + y^4', '1 y^2 + 1 y^4'],
        ['x - x', '0 x'],
        ['2x + 3x + 2y + 3y', '5 x + 5 y'],
        ['-2y + 3y', '1 y'],
        ['3 xy + 2 xy', '5 xy'],
        ['3 xy - 2 xy + x^2y^2', '1 x^2 y^2 + 1 xy'],
        ['2 x y + 2 y x', '4 x y'],
    ])

    suite('handles basic arithmetic', rules.SIMPLIFY_ARITHMETIC, [
        ['1 + 2', '3'],
        ['1 + 2 + 3', '6'],
        ['3 * 8', '24'],
        ['-2^2', '-4'],
        ['(-2)^2', '4'],
        ['1 + 2 + y', '3 + y'],
        ['x + 1 + 2', 'x + 3'],
        ['x + 1 + 2 + y', 'x + 3 + y'],
        ['2 * 4 * y', '8 * y'],
        ['x * 2 * 4', 'x * 8'],
        ['x * 2 * 4 * y', 'x * 8 * y'],
        // TODO: enable after adding option to apply rule multiple times
        // ['x + 1 + 2 + y + 3 + 4 + z', 'x + 3 + y + 7 + z'],
    ])

    suite('evaluate addition', rules.EVALUATE_ADDITION, [
        ['1 + 2', '3'],
        ['1 + 2 + 3 + 4', '10'],
        ['x + 1 + 2 + y', 'x + 3 + y'],
    ])

    suite('evaluate multiplication', rules.EVALUATE_MULTIPLICATION, [
        ['2 * 4', '8'],
        ['2 * 4 * 6', '48'],
        ['x * 2 * 4 * y', 'x * 8 * y'],
    ])

    suite('evaluate division', rules.EVALUATE_DIVISION, [
        ['10 / 5', '2'],
        ['x^(10 / 5)', 'x^2'],
        ['10 / 5 / x', '2 / x'],
        ['x / (10 / 5)', 'x / 2'],
    ])

    suite('evaluate power', rules.EVALUATE_POWER, [
        ['(-2)^2', '4'],
        ['-2^2', '-4'],
        ['(-2)^3', '-8'],
        ['2^3', '8'],
        ['x^2^3', 'x^8'],
        ['(2^3)^x', '8^x'],
    ])

    suite('product rule', rules.PRODUCT_RULE, [
        ['10^2 * 10^5 * 10^3', '10^(2 + 5 + 3)'],
        ['x^a * x^b * x^c', 'x^(a + b + c)'],
        ['x^a * x^(b+c) * x^(d-e)', 'x^(a + (b + c) + (d - e))'],
        ['5 * 10^2 * 10^5 * 10^3', '5 * 10^(2 + 5 + 3)'],
        ['10^2 * 10^5 * 10^3 * 5', '10^(2 + 5 + 3) * 5'],
        ['5 * 10^2 * 10^5 * 10^3 * 5', '5 * 10^(2 + 5 + 3) * 5'],
        // TODO: handle this case
        // ['10^2 * 10^3 * x^a * x^b', '10^(2 + 3) * x^(a + b)'],
    ])

    suite('quotient rule', rules.QUOTIENT_RULE, [
        ['x^5 / x^3', 'x^(5 - 3)'],
        ['x^-a / x^-b', 'x^(-a - -b)'],
    ])


    suite('multiplying polynomials', rules.MULTIPLY_POLYNOMIALS, [
        ['x^2 * x^1', '1 x^3'],
        ['3x^2 * x^2', '3 x^4'],
        ['x^3 * 2y^2', '2 (x^3 y^2)'],
        ['x^3 + 2x + 3x^1 * 5x^1', 'x^3 + 2 x + 15 x^2'],
    ])

    suite('power of a product', rules.POWER_OF_A_PRODUCT, [
        ['(2*3)^x', '2^x * 3^x'],
        ['(2*3*5)^x', '2^x * 3^x * 5^x'],
        ['(a*b*c*d)^x', 'a^x * b^x * c^x * d^x'],
        ['(p*q)^(x+y)', 'p^(x + y) * q^(x + y)'],
        ['(p*q)^(x-y)', 'p^(x - y) * q^(x - y)'],
    ])

    suite('power of a quotient', rules.POWER_OF_A_QUOTIENT, [
        ['(5 / 3)^x', '5^x / 3^x'],
    ])

    suite('break up fraction', rules.BREAK_UP_FRACTION, [
        ['(a + b) / 2', 'a / 2 + b / 2'],
        ['(a + b + c) / 2', 'a / 2 + b / 2 + c / 2'],
        ['(a + b) / (2n)', 'a / (2 n) + b / (2 n)'],
        ['(a + b) / (x+y)', 'a / (x + y) + b / (x + y)'],
        ['(a - b) / 2', 'a / 2 - b / 2'],
    ])

    suite('distribute', rules.DISTRIBUTE, [
        ['2 * (x + 1)', '2 * x + 2 * 1'],
        ['2 * (x - 1)', '2 * x - 2 * 1'],
        ['(a + b) * (x + y)', '(a + b) * x + (a + b) * y'],
        ['(a - b) * (x - y)', '(a - b) * x - (a - b) * y'],
        ['2 * (x + 1) - 3 * (y - 1)', '(2 * x + 2 * 1) - 3 * (y - 1)'],
        ['1 - 3 * (y - 1)', '1 - (3 * y - 3 * 1)'],
    ])

    suite('distribute right', rules.DISTRIBUTE_RIGHT, [
        ['(x + 1) * 2', 'x * 2 + 1 * 2'],
        ['(x - 1) * 2', 'x * 2 - 1 * 2'],
        ['(a + b) * (x + y)', 'a * (x + y) + b * (x + y)'],
        ['(a - b) * (x - y)', 'a * (x - y) - b * (x - y)'],
    ])

    suite('distribute negative one', rules.DISTRIBUTE_NEGATIVE_ONE, [
        ['-(x + 1)', '-1 * x + -1 * 1'],
        ['-(x - 1)', '-1 * x - -1 * 1'],
        ['-(a + b + c)', '-1 * a + -1 * b + -1 * c'],
    ])

    suite('cancel exponent', rules.NTH_ROOT_VALUE, [
        ['nthRoot(4)', '2'],
        ['nthRoot(16)', '4'],
        ['nthRoot(64)', '8']
    ])

    // SOLVING FOR A VARIABLE
    suite('add to both sides', rules.ADD_TO_BOTH_SIDES, [
        ['x - 3 = 2', 'x - 3 + 3 = 2 + 3'],
    ])

    suite('subtract from both sides', rules.SUBTRACT_FROM_BOTH_SIDES, [
        ['x + 3 = 2', 'x + 3 - 3 = 2 - 3'],
    ])

    suite('multiple both sides', rules.MULTIPLY_BOTH_SIDES, [
        ['x / 2 = 1', 'x / 2 * 2 = 1 * 2'],
    ])

    suite('divide from both sides', rules.DIVIDE_FROM_BOTH_SIDES, [
        ['2 x = 1', '(2 x) / 2 = 1 / 2'],
    ])

    suite('multiple both sides by inverse fraction', rules.MULTIPLY_BOTH_SIDES_BY_INVERSE_FRACTION, [
        ['2 / 3 * x = 1', '2 / 3 * x * 3 / 2 = 1 * 3 / 2'],
    ])

    suite('multiple both sides by negative one', rules.MULTIPLY_BOTH_SIDES_BY_NEGATIVE_ONE, [
        ['-x = 2', '-1 * -x = -1 * 2'],
    ])

    suite('swap sides', rules.SWAP_SIDES, [
        ['2 = x', 'x = 2'],
    ])
})

describe('canApplyRule', () => {
    describe('COLLECT_LIKE_TERMS', () => {
        it('2x + 1 - 2x should pass', () => {
            assert(canApplyRuleString(rules.COLLECT_LIKE_TERMS, '2x + 1 - 2x'))
        })

        it('2 x y + 1 - y x should pass', () => {
            assert(canApplyRuleString(rules.COLLECT_LIKE_TERMS, '2 x y + 1 - y x'))
        })

        it('2x + 1 - 3y should fail', () => {
            assert.equal(canApplyRuleString(rules.COLLECT_LIKE_TERMS, '2x + 1 - 3y'), false)
        })
    })

    describe('SIMPLIFY_ARITHMETIC', () => {
        it('a + b + c should fail', () => {
            assert.equal(canApplyRuleString(rules.SIMPLIFY_ARITHMETIC, 'a + b + c'), false)
        })
    })
})<|MERGE_RESOLUTION|>--- conflicted
+++ resolved
@@ -210,7 +210,6 @@
         ['x^(|-(x + 1)|)', 'x^(x + 1)'],
     ])
 
-<<<<<<< HEAD
     suite('cancel exponent', rules.CANCEL_EXPONENT, [
         ['nthRoot(x^2, 4)', 'x^2']
     ])
@@ -220,13 +219,6 @@
         ['nthRoot(16)', '4']
     ])
 
-=======
-    suite('adding exponent of one', rules.ADD_EXPONENT_OF_ONE, [
-        //['x^2 * x', 'x^2 * x^1'],
-        //['x^2 * 2 * x * x', ''],
-        //['x + 2 * x', '']
-    ])
->>>>>>> 58d95874
     suite('collects like terms', rules.COLLECT_LIKE_TERMS, [
         ['2x + 1 - 2x', '(2 x - 2 x) + 1'],
         ['2x + 1 - x', '(2 x - x) + 1'],
