--- conflicted
+++ resolved
@@ -6,44 +6,28 @@
 import rules from '../lib/rules.js'
 
 const applyRuleString = (rule, input) => print(applyRule(rule, parse(input)))
-<<<<<<< HEAD
 
 // TODO: fix test case under SIMPLIFY_DIVISION
 // add more test cases (if possible)
-=======
->>>>>>> 49c562a1
 
 describe('applyRules', () => {
     it('negation', () => {
         const tests = [
             ['--1','1'],
             ['--x','x'],
-<<<<<<< HEAD
             ['--(x + 1)', 'x + 1'],
             ['x^(--(x + 1))', 'x^(x + 1)']
         ]
         tests.forEach(t => assert.equal(applyRuleString(rules.NEGATION, t[0]), t[1]))
     })
     it('division by negative one', () => {
-=======
-        ]
-        tests.forEach(t => assert.equal(applyRuleString(rules.NEGATION, t[0]), t[1]))
-    })
-    it.skip('division by negative one', () => {
->>>>>>> 49c562a1
         const tests = [
             ['2 / -1','-2'],
             ['x / -1','-x'],
             ['(x + 1) / -1', '-(x + 1)'],
-<<<<<<< HEAD
             ['x ^ (2 / -1)', 'x^-2'],
         ]
-        tests.forEach(t => assert.equal(applyRuleString(rules.DIVISION_BY_NEGATIVE_ONE ,t[0]), t[1]))
-=======
-            ['x ^ (2 / -1)', 'x ^ -2'],
-        ]
         tests.forEach(t => test(applyRuleString(rules.DIVISION_BY_NEGATIVE_ONE ,t[0]), t[1]))
->>>>>>> 49c562a1
     })
     it('division by one', () => {
         const tests = [
@@ -58,7 +42,7 @@
         const tests = [
             ['2 * 0', '0'],
             ['x * 0', '0'],
-            ['(x + 1) * 0', '0'],
+            {}        ['(x + 1) * 0', '0'],
             ['x^((x + 1) * 0)', 'x^0'],
         ]
         tests.forEach(t => assert.equal(applyRuleString(rules.MULTIPLY_BY_ZERO, t[0]), t[1]))
@@ -153,7 +137,6 @@
         ]
         tests.forEach(t => assert.equal(applyRuleString(rules.REMOVE_MULTIPLYING_BY_ONE_REVERSE, t[0]), t[1]))
     })
-<<<<<<< HEAD
     it('resolve double minus', () => {
         const tests = [
             ['2 - -1', '2 + 1'],
@@ -164,24 +147,11 @@
         tests.forEach(t => assert.equal(applyRuleString(rules.RESOLVE_DOUBLE_MINUS, t[0]), t[1]))
     })
     it('multiplying negatives', () => {
-=======
-    it.skip('resolve double minus', () => {
-        const tests = [
-            ['2 - -1', '2 + 1'],
-            ['x - -1', 'x + 1'],
-            //['(x + 1) - -1', '(x + 1) + 1'],
-            //['x^((x + 1) - -1)', 'x^((x + 1) + 1)'],
-        ]
-        tests.forEach(t => assert.equal(applyRuleString(rules.RESOLVE_DOUBLE_MINUS, t[0]), t[1]))
-    })
-    it.skip('multiplying negatives', () => {
->>>>>>> 49c562a1
         const tests = [
             ['-2 * -1', '2 * 1'],
             ['-x * -1', 'x * 1'],
             ['-(x + 1) * -1', '(x + 1) * 1'],
-<<<<<<< HEAD
-            ['x^(-(x + 1) * -1)', 'x^(x + 1) * 1'],
+
         ]
         tests.forEach(t => assert.equal(applyRuleString(rules.MULTIPLY_NEGATIVES, t[0]), t[1]))
     })
@@ -230,36 +200,4 @@
         ]
         tests.forEach(t => assert.equal(applyRuleString(rules.ABSOLUTE_VALUE, t[0]), t[1]))
     })
-=======
-            ['x^(-(x + 1) * -1)', 'x^((x + 1) * 1)'],
-        ]
-        tests.forEach(t => assert.equal(applyRuleString(rules.MULTIPLY_NEGATIVES, t[0]), t[1]))
-    })
-
-    /*
-    it.skip('cancel minuses', () => {
-        assert.equal(applyRuleString(rules.CANCEL_MINUSES, t[0]), t[1])
-    })
-    it.skip('simplify signs', () => {
-        assert.equal(applyRuleString(rules.SIMPLIFY_SIGNS, t[0]), t[1])
-    })
-
-    //doesn't register parenthesis?
-
-    it.skip('multiply fractions', () => {
-        assert.equal(applyRuleString(rules.MULTIPLY_FRACTIONS, t[0]), t[1])
-    })
-    it.skip('simplfy division', () => {
-        assert.equal(applyRuleString(rules.SIMPLIFY_DIVISION, t[0]), t[1])
-    })
-    it.skip('multiply by inverse', () => {
-        assert.equal(applyRuleString(rules.MULTIPLY_BY_INVERSE, t[0], t[1])
-    })
-
-
-    it.skip('absolute value', () => {
-        assert.equal(applyRuleString(rules.ABSOLUTE_VALUE, t[0]), t[1])
-    })
-    */
-})
->>>>>>> 49c562a1
+})