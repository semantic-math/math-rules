import assert from 'assert'
import {parse, print, evaluate} from 'math-parser'

import {applyRule, canApplyRule} from '../lib/matcher.js'
import * as rules from '../lib/rules.js'

const applyRuleString = (rule, input) => print(applyRule(rule, parse(input)))
const canApplyRuleString = (rule, input) => canApplyRule(rule, parse(input))

const suite = (title, rule, tests) => describe(title, () => {
    tests.forEach(t => {
        it(`${t[0]} => ${t[1]}`, () => {
            assert.equal(print(applyRule(rule, parse(t[0]))), t[1])
        })
    })
})

suite.only = (title, rule, tests) => describe.only(title, () => {
    tests.forEach(t => {
        it(`${t[0]} => ${t[1]}`, () => {
            assert.equal(t[1], print(applyRule(rule, parse(t[0]))))
        })
    })
})


describe('rules', () => {
    suite('negation', rules.NEGATION, [
        ['--1','1'],
        ['--x','x'],
        ['--(x + 1)', 'x + 1'],
        ['x^(--(x + 1))', 'x^(x + 1)']
    ])

    suite('rearrange coefficient', rules.REARRANGE_COEFF, [
        ['y^3 * 5', '5 y^3'],
        ['yz * 3', '3 yz'],
        // TODO: handle this case better
        //['3x^2 * 5', '5 (3 x^2)']
    ])

    suite('division by negative one', rules.DIVISION_BY_NEGATIVE_ONE, [
        ['2 / -1','-2'],
        ['x / -1','-x'],
        ['(x + 1) / -1', '-(x + 1)'],
        ['x ^ (2 / -1)', 'x^-2'],
    ])

    suite('division by one', rules.DIVISION_BY_ONE, [
        ['2 / 1', '2'],
        ['x / 1', 'x'],
        ['(x + 1) / 1', 'x + 1'],
        ['x^((x + 2) / 1)', 'x^(x + 2)'],
    ])

    suite('multiply by zero', rules.MULTIPLY_BY_ZERO, [
        ['2 * 0', '0'],
        ['x * 0', '0'],
        ['x 0', '0'],
        ['(x + 1) * 0', '0'],
        ['x^((x + 1) * 0)', 'x^0'],
    ])

    suite('multiply by zero reverse', rules.MULTIPLY_BY_ZERO_REVERSE, [
        ['0 * 2', '0'],
        ['0 * x', '0'],
        ['0 x', '0'],
        ['0 * (x + 1)', '0'],
        ['x^(0 * (x + 1))', 'x^0'],
    ])

    suite('reduce exponent by zero', rules.REDUCE_EXPONENT_BY_ZERO, [
        ['2 ^ 0', '1'],
        ['x ^ 0', '1'],
        ['(x + 1) ^ 0', '1'],
        ['x^((x + 1) ^ 0)', 'x^1'],
    ])

    suite('reduce zero numerator', rules.REDUCE_ZERO_NUMERATOR, [
        ['0 / 2', '0'],
        ['0 / x', '0'],
        ['0 / (x + 1)', '0'],
        ['x^(0 / (x + 1))', 'x^0'],
    ])

    suite('remove adding zero', rules.REMOVE_ADDING_ZERO, [
        ['2 + 0', '2'],
        ['2 + 0 + x', '2 + x'],
        ['x + 0', 'x'],
        ['(x + 1) + 0', 'x + 1'],
        ['x^(x + 0)', 'x^x'],
    ])

    suite('remove adding zero reverse', rules.REMOVE_ADDING_ZERO_REVERSE, [
        ['0 + 2', '2'],
        ['0 + x', 'x'],
        ['0 + (x + 1)', 'x + 1'],
        ['x^(0 + x)', 'x^x'],
    ])

    suite('remove exponent by one', rules.REMOVE_EXPONENT_BY_ONE, [
        ['2 ^ 1', '2'],
        ['x ^ 1', 'x'],
        ['(x + 1) ^ 1', 'x + 1'],
        ['x^((x + 1)^1)', 'x^(x + 1)'],
    ])

    suite('remove exponent by base one', rules.REMOVE_EXPONENT_BASE_ONE, [
        ['1 ^ 2', '1'],
        ['1 ^ x', '1'],
        ['1 ^ (x + 1)', '1'],
        ['x^(1 ^ (x + 1))', 'x^1'],
    ])

    suite('remove multiplying by negative one', rules.REMOVE_MULTIPLYING_BY_NEGATIVE_ONE, [
        ['2 * -1', '-2'],
        ['x * -1', '-x'],
        ['(x + 1) * -1', '-(x + 1)'],
        ['x^((x + 1) * -1)', 'x^-(x + 1)'],
        ['2x * 2 * -1', '2 x * -2'],
    ])

    suite('remove multiplying by one', rules.REMOVE_MULTIPLYING_BY_ONE, [
        ['2 * 1', '2'],
        ['x * 1', 'x'],
        ['x 1', 'x'],
        ['(x + 1) * 1', 'x + 1'],
        ['x^((x + 1) * 1)', 'x^(x + 1)'],
        ['2 * 1 * z^2', '2 * z^2'],
    ])

    suite('remove multiplying by one reverse', rules.REMOVE_MULTIPLYING_BY_ONE_REVERSE, [
        ['1 * 2', '2'],
        ['1 * x', 'x'],
        ['1 x', 'x'],
        ['1 * (x + 1)', 'x + 1'],
        ['x^(1 * (x + 1))', 'x^(x + 1)'],
    ])

    suite('resolve double minus', rules.RESOLVE_DOUBLE_MINUS, [
        ['2 - -1', '2 + 1'],
        ['x - -1', 'x + 1'],
        ['(x + 1) - -1', '(x + 1) + 1'],
        ['x^((x + 1) - -1)', 'x^((x + 1) + 1)'],
    ])

    suite('multiplying negatives', rules.MULTIPLY_NEGATIVES, [
        ['-2 * -1', '2 * 1'],
        ['-x * -1', 'x * 1'],
        ['-(x + 1) * -1', '(x + 1) * 1'],
        ['x^(-(x + 1) * -1)', 'x^((x + 1) * 1)'],
    ])

    suite('remove multiplying by negative one', rules.REMOVE_MULTIPLYING_BY_NEGATIVE_ONE, [
        ['2 * -1', '-2'],
        ['x * -1', '-x'],
        ['(x + 1) * -1', '-(x + 1)'],
        ['x^((x + 1) * -1)', 'x^-(x + 1)'],
    ])

    suite('cancel minuses', rules.CANCEL_MINUSES, [
        ['-2 / -1', '2 / 1'],
        ['-x / -1', 'x / 1'],
        ['-(x + 1) / -1', '(x + 1) / 1'],
        ['x^(-(x + 1) / -1)', 'x^((x + 1) / 1)'],
    ])

    suite('simplify signs', rules.SIMPLIFY_SIGNS, [
        ['2 / -1', '-2 / 1'],
        ['x / -1', '-x / 1'],
        ['(x + 1) / -1', '-(x + 1) / 1'],
        ['x^((x + 1) / -1)', 'x^(-(x + 1) / 1)'],
    ])

    suite('add numerators', rules.COMBINE_NUMERATORS, [
        ['1/3 + 2/3', '(1 + 2) / 3'],
        ['1/x + 2/x + 3/x', '(1 + 2 + 3) / x'],
        ['2/3 - 1/3', '(2 - 1) / 3'],
        ['(1/3 + 2/3) / x', '(1 + 2) / 3 / x'],
    ])

    suite('common denominators', rules.COMMON_DENOMINATOR, [
        ['2/6 + 1/4', '(2 * 2) / (6 * 2) + (1 * 3) / (4 * 3)'],
        ['2/6 - 1/4', '(2 * 2) / (6 * 2) - (1 * 3) / (4 * 3)'],
        ['2/6 + 1/4 - 2/5', '(2 * 10) / (6 * 10) + (1 * 15) / (4 * 15) - (2 * 12) / (5 * 12)'],
        ['2/6 + 1/4 - 3/4', '(2 * 2) / (6 * 2) + (1 * 3) / (4 * 3) - (3 * 3) / (4 * 3)'],
        // TODO: return the original expression if the denominators are already
        // the same?
        ['2/4 - 1/4', '(2 * 1) / (4 * 1) - (1 * 1) / (4 * 1)'],
    ])

    suite('multiply fractions', rules.MULTIPLY_FRACTIONS, [
        ['2 / 3 * 2 / 3', '(2 * 2) / (3 * 3)'],
        ['x / 2 * x / 2', '(x * x) / (2 * 2)'],
        ['(x + 1) / 2 * (x + 1) / 2', '((x + 1) * (x + 1)) / (2 * 2)'],
        ['x^((x + 1) / 2 * (x + 1) / 2)', 'x^(((x + 1) * (x + 1)) / (2 * 2))'],
    ])

    suite('simplify division', rules.SIMPLIFY_DIVISION, [
        ['2 / 3 / 4', '2 / (3 * 4)'],
        ['x / 2 / 2', 'x / (2 * 2)'],
        ['(x + 1) / 2 / (x + 1)', '(x + 1) / (2 * (x + 1))'],
        ['x^((x + 1) / 2 / 2)', 'x^((x + 1) / (2 * 2))'],
    ])

    suite('multiply by inverse', rules.MULTIPLY_BY_INVERSE, [
        ['2 / (3 / 4)', '2 * 4 / 3'],
        ['x / (2 / 2)', 'x * 2 / 2'],
        ['(x + 1) / (2 / (x + 1))', '(x + 1) * (x + 1) / 2'],
        ['x^((x + 1) / (2 / 2))', 'x^((x + 1) * 2 / 2)'],
    ])

    suite('absolute value', rules.ABSOLUTE_VALUE, [
        ['|-2|', '2'],
        ['|-x|', 'x'],
        ['|-(x + 1)|', 'x + 1'],
        ['x^(|-(x + 1)|)', 'x^(x + 1)'],
    ])

    suite('simplify fraction', rules.SIMPLIFY_FRACTION, [
<<<<<<< HEAD
=======
        ['-2/6', '-1 / 3'],
        ['3/-6', '-1 / 2'],
        ['-3/-6', '1 / 2'],
>>>>>>> 19162a4b
        ['1/3', '1 / 3'],
        ['2/6', '1 / 3'],
        ['15/24', '5 / 8']
    ])

    suite('cancel exponent', rules.CANCEL_EXPONENT, [
        ['nthRoot(x^2, 4)', 'nthRoot(x^1, 2)'],
        ['nthRoot(y^3, 4)', 'nthRoot(y^3, 4)'],
        ['nthRoot(a^15, 24)', 'nthRoot(a^5, 8)'],
        ['nthRoot(b^4, 2)', 'b^2'],
        ['nthRoot(c^8, 3)', 'nthRoot(c^8, 3)'],
        ['nthRoot(d^10, 10)', 'd^1'],
        ['nthRoot(x^2)', 'x^1'],
<<<<<<< HEAD
=======
        ['nthRoot(x^-2, 4)', 'nthRoot(x^-1, 2)'],
        ['nthRoot(x^7, -7)', 'x^-1'],
        ['nthRoot(y^-6, -3)', 'y^2'],
        ['nthRoot(z^-3, 3)', 'z^-1'],
>>>>>>> 19162a4b
    ])

    suite('combine under root', rules.COMBINE_UNDER_ROOT, [
        ['nthRoot(2, 2) * nthRoot(3, 2)', 'nthRoot(2 * 3, 2)'],
<<<<<<< HEAD
        ['nthRoot(4, 3) * nthRoot(3, 3)', 'nthRoot(4 * 3, 3)']
=======
        ['nthRoot(4, 5) * nthRoot(5, 5) * nthRoot(6,5)', 'nthRoot(4 * 5 * 6, 5)'],
        ['nthRoot(x, 2) * nthRoot(y, 2)', 'nthRoot(x * y, 2)'],
        ['nthRoot(-2, 3) * nthRoot(-8, 3) * nthRoot(x^2, 3)', 'nthRoot(-2 * -8 * x^2, 3)'],
        ['nthRoot(2, x^2) * nthRoot(3, x^2)', 'nthRoot(2 * 3, x^2)']
>>>>>>> 19162a4b
    ])

    suite('distribute nthRoot', rules.DISTRIBUTE_NTH_ROOT, [
        ['nthRoot(2 * x, 2)', 'nthRoot(2, 2) * nthRoot(x, 2)'],
<<<<<<< HEAD
        ['nthRoot(3 * 3 * x, 2)', 'nthRoot(3, 2) * nthRoot(3, 2) * nthRoot(x, 2)']
    ])

    suite('convert multiplication to exponent', rules.CONVERT_MULTIPLICATION_TO_EXPONENT, [
        ['2^1 * 2^1 * 2^3', '2^5'],
        ['3^2 * 3^1 * 3^20', '3^23']
    ])

    suite('evaluate distributed nthRoot', rules.EVALUATE_DISTRIBUTED_NTH_ROOT, [
        ['nthRoot(4) * nthRoot(x^2)', '2 * x^1'],
        ['nthRoot(x^3) * nthRoot(36)', 'nthRoot(x^3, 2) * 6']
=======
        ['nthRoot(3 * 3 * x, 3)', 'nthRoot(3, 3) * nthRoot(3, 3) * nthRoot(x, 3)'],
        ['nthRoot(x^2 * y^3 * z^4)', 'nthRoot(x^2, 2) * nthRoot(y^3, 2) * nthRoot(z^4, 2)']
    ])
 
    suite('convert multiplication to exponent', rules.CONVERT_MULTIPLICATION_TO_EXPONENT, [
        ['2^1 * 2^1 * 2^3', '2^5'],
        ['3^2 * 3^1 * 3^20', '3^23'],
    ])

    suite('evaluate distributed nthRoot', rules.EVALUATE_DISTRIBUTED_NTH_ROOT, [
        ['nthRoot(4, 2) * nthRoot(x^2, 2)', '2 * x^1'],
        ['nthRoot(x^3, 3) * nthRoot(36, 2)', 'x^1 * 6'],
        ['nthRoot(x^-6, -4) * nthRoot(64, 3) * nthRoot(z^-50, 100)', 'nthRoot(x^3, 2) * 4 * nthRoot(z^-1, 2)']
        // TODO: handle this test case
        // ['x * nthRoot(4, 2) * nthRoot(x^2, 2) * y', 'x * 2 * x^1 * y'
>>>>>>> 19162a4b
    ])

    suite('factor into prime', rules.FACTOR_INTO_PRIME, [
        ['12' ,'2 * 2 * 3'],
        ['36', '2 * 2 * 3 * 3'],
        ['91', '7 * 13'],
        ['2', '2'],
<<<<<<< HEAD
        ['1', '1']
    ])

    suite('group terms by root', rules.GROUP_TERMS_BY_ROOT, [
        ['nthRoot(2 * 2 * 2 * 3, 2)', 'nthRoot((2 * 2) * 2 * 3, 2)'],
        ['nthRoot(2 * 3 * 3 * 2, 3)', 'nthRoot((2 * 2) * (3 * 3), 3)'],
        ['nthRoot(5 * 7 * 9 * 7 * 7 * 7, 4)', 'nthRoot(5 * (7 * 7 * 7 * 7) * 9, 4)']
    ])

    suite('nthRoot value', rules.NTH_ROOT_VALUE, [
        ['nthRoot(4)', '2'],
        ['nthRoot(16)', '4']
    ])

=======
        ['1', '1'],
    ])
    
    suite('group terms by root', rules.GROUP_TERMS_BY_ROOT, [
        ['nthRoot(2 * 2 * 2 * 3, 2)', 'nthRoot((2 * 2) * 2 * 3, 2)'],
        ['nthRoot(2 * 3 * 3 * 2, 3)', 'nthRoot((2 * 2) * (3 * 3), 3)'],
        ['nthRoot(5 * 7 * 9 * 7 * 7 * 7, 4)', 'nthRoot(5 * (7 * 7 * 7 * 7) * 9, 4)'],
        ['nthRoot(x^1 * x^1 * x^2 * y^3)', 'nthRoot((x^1 * x^1) * x^2 * y^3, 2)'],
        ['nthRoot(xyz * xyz * x y z * x y z, 4)', 'nthRoot((xyz * xyz) * (x y z * x y z), 4)']
    ])

    suite('nthRoot value', rules.NTH_ROOT_VALUE, [
        ['nthRoot(4, 2)', '2'],
        ['nthRoot(16, 2)', '4'],
        ['nthRoot(-8, 3)', '-2'],
        ['nthRoot(4, -2)', '.5'],
        ['nthRoot(16, -2)', '.25'],
    ])
    
>>>>>>> 19162a4b
    suite('collects like terms', rules.COLLECT_LIKE_TERMS, [
        ['2x + 1 - 2x', '(2 x - 2 x) + 1'],
        ['2x + 1 - x', '(2 x - x) + 1'],
        ['x^2 + 1 + x^2', '(x^2 + x^2) + 1'],
        ['x^y + 1 + x^y', '(x^y + x^y) + 1'],
        ['x y + 1 + x y', '(x y + x y) + 1'],
        ['3 x y + 1 - 2 x y', '(3 x y - 2 x y) + 1'],
        ['x y + 1 + y x', '(x y + x y) + 1'],
        ['x y + 1 + 3 y x', '(x y + 3 x y) + 1'],
        ['x^2 + 2x^2 - 3x^3 - 4x^3', '(x^2 + 2 x^2) + (-3 x^3 - 4 x^3)'],
        ['2x + 7y + 5 + 3y + 9x + 11', '(2 x + 9 x) + (7 y + 3 y) + (5 + 11)'],
    ])

    suite('fractional polynomials', rules.FRACTIONAL_POLYNOMIALS, [
        ['2x/3', '2 / 3 x'],
        ['3y^2/3', '3 / 3 y^2'],
        ['3x + 2x/3','3 x + 2 / 3 x']
    ])

    suite('add polynomials', rules.ADD_POLYNOMIAL_TERMS, [
        ['2x + 2x + 2 + 4', '4 x + (2 + 4)'],
        ['3y^2 - 2y^2 + y^4', '1 y^2 + 1 y^4'],
        ['x - x', '0 x'],
        ['2x + 3x + 2y + 3y', '5 x + 5 y'],
        ['-2y + 3y', '1 y'],
        ['3 xy + 2 xy', '5 xy'],
        ['3 xy - 2 xy + x^2y^2', '1 x^2 y^2 + 1 xy'],
        ['2 x y + 2 y x', '4 x y'],
    ])

    suite('handles basic arithmetic', rules.SIMPLIFY_ARITHMETIC, [
        ['1 + 2', '3'],
        ['1 + 2 + 3', '6'],
        ['3 * 8', '24'],
        ['-2^2', '-4'],
        ['(-2)^2', '4'],
        ['1 + 2 + y', '3 + y'],
        ['x + 1 + 2', 'x + 3'],
        ['x + 1 + 2 + y', 'x + 3 + y'],
        ['2 * 4 * y', '8 * y'],
        ['x * 2 * 4', 'x * 8'],
        ['x * 2 * 4 * y', 'x * 8 * y'],
        // TODO: enable after adding option to apply rule multiple times
        // ['x + 1 + 2 + y + 3 + 4 + z', 'x + 3 + y + 7 + z'],
    ])

    suite('evaluate addition', rules.EVALUATE_ADDITION, [
        ['1 + 2', '3'],
        ['1 + 2 + 3 + 4', '10'],
        ['x + 1 + 2 + y', 'x + 3 + y'],
    ])

    suite('evaluate multiplication', rules.EVALUATE_MULTIPLICATION, [
        ['2 * 4', '8'],
        ['2 * 4 * 6', '48'],
        ['x * 2 * 4 * y', 'x * 8 * y'],
    ])

    suite('evaluate division', rules.EVALUATE_DIVISION, [
        ['10 / 5', '2'],
        ['x^(10 / 5)', 'x^2'],
        ['10 / 5 / x', '2 / x'],
        ['x / (10 / 5)', 'x / 2'],
    ])

    suite('evaluate power', rules.EVALUATE_POWER, [
        ['(-2)^2', '4'],
        ['-2^2', '-4'],
        ['(-2)^3', '-8'],
        ['2^3', '8'],
        ['x^2^3', 'x^8'],
        ['(2^3)^x', '8^x'],
    ])

    suite('product rule', rules.PRODUCT_RULE, [
        ['10^2 * 10^5 * 10^3', '10^(2 + 5 + 3)'],
        ['x^a * x^b * x^c', 'x^(a + b + c)'],
        ['x^a * x^(b+c) * x^(d-e)', 'x^(a + (b + c) + (d - e))'],
        ['5 * 10^2 * 10^5 * 10^3', '5 * 10^(2 + 5 + 3)'],
        ['10^2 * 10^5 * 10^3 * 5', '10^(2 + 5 + 3) * 5'],
        ['5 * 10^2 * 10^5 * 10^3 * 5', '5 * 10^(2 + 5 + 3) * 5'],
        // TODO: handle this case
        // ['10^2 * 10^3 * x^a * x^b', '10^(2 + 3) * x^(a + b)'],
    ])

    suite('quotient rule', rules.QUOTIENT_RULE, [
        ['x^5 / x^3', 'x^(5 - 3)'],
        ['x^-a / x^-b', 'x^(-a - -b)'],
    ])

    suite('power of a product', rules.POWER_OF_A_PRODUCT, [
        ['(2*3)^x', '2^x * 3^x'],
        ['(2*3*5)^x', '2^x * 3^x * 5^x'],
        ['(a*b*c*d)^x', 'a^x * b^x * c^x * d^x'],
        ['(p*q)^(x+y)', 'p^(x + y) * q^(x + y)'],
        ['(p*q)^(x-y)', 'p^(x - y) * q^(x - y)'],
    ])

    suite('power of a quotient', rules.POWER_OF_A_QUOTIENT, [
        ['(5 / 3)^x', '5^x / 3^x'],
    ])

    suite('break up fraction', rules.BREAK_UP_FRACTION, [
        ['(a + b) / 2', 'a / 2 + b / 2'],
        ['(a + b + c) / 2', 'a / 2 + b / 2 + c / 2'],
        ['(a + b) / (2n)', 'a / (2 n) + b / (2 n)'],
        ['(a + b) / (x+y)', 'a / (x + y) + b / (x + y)'],
        ['(a - b) / 2', 'a / 2 - b / 2'],
    ])

    suite('distribute', rules.DISTRIBUTE, [
        ['2 * (x + 1)', '2 * x + 2 * 1'],
        ['2 * (x - 1)', '2 * x - 2 * 1'],
        ['(a + b) * (x + y)', '(a + b) * x + (a + b) * y'],
        ['(a - b) * (x - y)', '(a - b) * x - (a - b) * y'],
        ['2 * (x + 1) - 3 * (y - 1)', '(2 * x + 2 * 1) - 3 * (y - 1)'],
        ['1 - 3 * (y - 1)', '1 - (3 * y - 3 * 1)'],
    ])

    suite('distribute right', rules.DISTRIBUTE_RIGHT, [
        ['(x + 1) * 2', 'x * 2 + 1 * 2'],
        ['(x - 1) * 2', 'x * 2 - 1 * 2'],
        ['(a + b) * (x + y)', 'a * (x + y) + b * (x + y)'],
        ['(a - b) * (x - y)', 'a * (x - y) - b * (x - y)'],
    ])

    suite('distribute negative one', rules.DISTRIBUTE_NEGATIVE_ONE, [
        ['-(x + 1)', '-1 * x + -1 * 1'],
        ['-(x - 1)', '-1 * x - -1 * 1'],
        ['-(a + b + c)', '-1 * a + -1 * b + -1 * c'],
    ])

<<<<<<< HEAD
    suite('cancel exponent', rules.NTH_ROOT_VALUE, [
        ['nthRoot(4)', '2'],
        ['nthRoot(16)', '4'],
        ['nthRoot(64)', '8']
    ])

=======
>>>>>>> 19162a4b
    // SOLVING FOR A VARIABLE
    suite('add to both sides', rules.ADD_TO_BOTH_SIDES, [
        ['x - 3 = 2', 'x - 3 + 3 = 2 + 3'],
    ])

    suite('subtract from both sides', rules.SUBTRACT_FROM_BOTH_SIDES, [
        ['x + 3 = 2', 'x + 3 - 3 = 2 - 3'],
    ])

    suite('multiple both sides', rules.MULTIPLY_BOTH_SIDES, [
        ['x / 2 = 1', 'x / 2 * 2 = 1 * 2'],
    ])

    suite('divide from both sides', rules.DIVIDE_FROM_BOTH_SIDES, [
        ['2 x = 1', '(2 x) / 2 = 1 / 2'],
    ])

    suite('multiple both sides by inverse fraction', rules.MULTIPLY_BOTH_SIDES_BY_INVERSE_FRACTION, [
        ['2 / 3 * x = 1', '2 / 3 * x * 3 / 2 = 1 * 3 / 2'],
    ])

    suite('multiple both sides by negative one', rules.MULTIPLY_BOTH_SIDES_BY_NEGATIVE_ONE, [
        ['-x = 2', '-1 * -x = -1 * 2'],
    ])

    suite('swap sides', rules.SWAP_SIDES, [
        ['2 = x', 'x = 2'],
    ])

    /*
    suite('factor symbol', rules.FACTOR_SYMBOL, [
        ['4x^2 + 3x^5 + 6x^16', ''],
        ['x^2 - x^4 - x^4', '']
    ])
    */

    suite('factor difference of squares helper', rules.FACTOR_DIFFERENCE_OF_SQUARES_HELPER, [
        ['4(xy)^2 - 16x^2', '(2 xy^1)^2 - (4 x^1)^2'],
        ['1 x^2 - 1 y^2', '(1 x^1)^2 - (1 y^1)^2']
    ])

    suite('factor difference of squares', rules.FACTOR_DIFFERENCE_OF_SQUARES, [
        ['(2x)^2 - (3y)^2', '(2 x + 3 y) (2 x - 3 y)'],
        ['(1 x^1)^2 - (1 y^1)^2', '(1 x^1 + 1 y^1) (1 x^1 - 1 y^1)']
    ])

    suite('factor perfect squares', rules.FACTOR_PERFECT_SQUARE, [
        ['2x^2 + 2x + 1', '(x + 1)^2']
    ])
})

describe('canApplyRule', () => {
    describe('COLLECT_LIKE_TERMS', () => {
        it('2x + 1 - 2x should pass', () => {
            assert(canApplyRuleString(rules.COLLECT_LIKE_TERMS, '2x + 1 - 2x'))
        })

        it('2 x y + 1 - y x should pass', () => {
            assert(canApplyRuleString(rules.COLLECT_LIKE_TERMS, '2 x y + 1 - y x'))
        })

        it('2x + 1 - 3y should fail', () => {
            assert.equal(canApplyRuleString(rules.COLLECT_LIKE_TERMS, '2x + 1 - 3y'), false)
        })
    })

    describe('SIMPLIFY_ARITHMETIC', () => {
        it('a + b + c should fail', () => {
            assert.equal(canApplyRuleString(rules.SIMPLIFY_ARITHMETIC, 'a + b + c'), false)
        })
    })
})<|MERGE_RESOLUTION|>--- conflicted
+++ resolved
@@ -218,12 +218,9 @@
     ])
 
     suite('simplify fraction', rules.SIMPLIFY_FRACTION, [
-<<<<<<< HEAD
-=======
         ['-2/6', '-1 / 3'],
         ['3/-6', '-1 / 2'],
         ['-3/-6', '1 / 2'],
->>>>>>> 19162a4b
         ['1/3', '1 / 3'],
         ['2/6', '1 / 3'],
         ['15/24', '5 / 8']
@@ -237,42 +234,22 @@
         ['nthRoot(c^8, 3)', 'nthRoot(c^8, 3)'],
         ['nthRoot(d^10, 10)', 'd^1'],
         ['nthRoot(x^2)', 'x^1'],
-<<<<<<< HEAD
-=======
         ['nthRoot(x^-2, 4)', 'nthRoot(x^-1, 2)'],
         ['nthRoot(x^7, -7)', 'x^-1'],
         ['nthRoot(y^-6, -3)', 'y^2'],
         ['nthRoot(z^-3, 3)', 'z^-1'],
->>>>>>> 19162a4b
     ])
 
     suite('combine under root', rules.COMBINE_UNDER_ROOT, [
         ['nthRoot(2, 2) * nthRoot(3, 2)', 'nthRoot(2 * 3, 2)'],
-<<<<<<< HEAD
-        ['nthRoot(4, 3) * nthRoot(3, 3)', 'nthRoot(4 * 3, 3)']
-=======
         ['nthRoot(4, 5) * nthRoot(5, 5) * nthRoot(6,5)', 'nthRoot(4 * 5 * 6, 5)'],
         ['nthRoot(x, 2) * nthRoot(y, 2)', 'nthRoot(x * y, 2)'],
         ['nthRoot(-2, 3) * nthRoot(-8, 3) * nthRoot(x^2, 3)', 'nthRoot(-2 * -8 * x^2, 3)'],
         ['nthRoot(2, x^2) * nthRoot(3, x^2)', 'nthRoot(2 * 3, x^2)']
->>>>>>> 19162a4b
     ])
 
     suite('distribute nthRoot', rules.DISTRIBUTE_NTH_ROOT, [
         ['nthRoot(2 * x, 2)', 'nthRoot(2, 2) * nthRoot(x, 2)'],
-<<<<<<< HEAD
-        ['nthRoot(3 * 3 * x, 2)', 'nthRoot(3, 2) * nthRoot(3, 2) * nthRoot(x, 2)']
-    ])
-
-    suite('convert multiplication to exponent', rules.CONVERT_MULTIPLICATION_TO_EXPONENT, [
-        ['2^1 * 2^1 * 2^3', '2^5'],
-        ['3^2 * 3^1 * 3^20', '3^23']
-    ])
-
-    suite('evaluate distributed nthRoot', rules.EVALUATE_DISTRIBUTED_NTH_ROOT, [
-        ['nthRoot(4) * nthRoot(x^2)', '2 * x^1'],
-        ['nthRoot(x^3) * nthRoot(36)', 'nthRoot(x^3, 2) * 6']
-=======
         ['nthRoot(3 * 3 * x, 3)', 'nthRoot(3, 3) * nthRoot(3, 3) * nthRoot(x, 3)'],
         ['nthRoot(x^2 * y^3 * z^4)', 'nthRoot(x^2, 2) * nthRoot(y^3, 2) * nthRoot(z^4, 2)']
     ])
@@ -288,7 +265,6 @@
         ['nthRoot(x^-6, -4) * nthRoot(64, 3) * nthRoot(z^-50, 100)', 'nthRoot(x^3, 2) * 4 * nthRoot(z^-1, 2)']
         // TODO: handle this test case
         // ['x * nthRoot(4, 2) * nthRoot(x^2, 2) * y', 'x * 2 * x^1 * y'
->>>>>>> 19162a4b
     ])
 
     suite('factor into prime', rules.FACTOR_INTO_PRIME, [
@@ -296,22 +272,6 @@
         ['36', '2 * 2 * 3 * 3'],
         ['91', '7 * 13'],
         ['2', '2'],
-<<<<<<< HEAD
-        ['1', '1']
-    ])
-
-    suite('group terms by root', rules.GROUP_TERMS_BY_ROOT, [
-        ['nthRoot(2 * 2 * 2 * 3, 2)', 'nthRoot((2 * 2) * 2 * 3, 2)'],
-        ['nthRoot(2 * 3 * 3 * 2, 3)', 'nthRoot((2 * 2) * (3 * 3), 3)'],
-        ['nthRoot(5 * 7 * 9 * 7 * 7 * 7, 4)', 'nthRoot(5 * (7 * 7 * 7 * 7) * 9, 4)']
-    ])
-
-    suite('nthRoot value', rules.NTH_ROOT_VALUE, [
-        ['nthRoot(4)', '2'],
-        ['nthRoot(16)', '4']
-    ])
-
-=======
         ['1', '1'],
     ])
     
@@ -331,7 +291,6 @@
         ['nthRoot(16, -2)', '.25'],
     ])
     
->>>>>>> 19162a4b
     suite('collects like terms', rules.COLLECT_LIKE_TERMS, [
         ['2x + 1 - 2x', '(2 x - 2 x) + 1'],
         ['2x + 1 - x', '(2 x - x) + 1'],
@@ -464,15 +423,6 @@
         ['-(a + b + c)', '-1 * a + -1 * b + -1 * c'],
     ])
 
-<<<<<<< HEAD
-    suite('cancel exponent', rules.NTH_ROOT_VALUE, [
-        ['nthRoot(4)', '2'],
-        ['nthRoot(16)', '4'],
-        ['nthRoot(64)', '8']
-    ])
-
-=======
->>>>>>> 19162a4b
     // SOLVING FOR A VARIABLE
     suite('add to both sides', rules.ADD_TO_BOTH_SIDES, [
         ['x - 3 = 2', 'x - 3 + 3 = 2 + 3'],
@@ -500,27 +450,6 @@
 
     suite('swap sides', rules.SWAP_SIDES, [
         ['2 = x', 'x = 2'],
-    ])
-
-    /*
-    suite('factor symbol', rules.FACTOR_SYMBOL, [
-        ['4x^2 + 3x^5 + 6x^16', ''],
-        ['x^2 - x^4 - x^4', '']
-    ])
-    */
-
-    suite('factor difference of squares helper', rules.FACTOR_DIFFERENCE_OF_SQUARES_HELPER, [
-        ['4(xy)^2 - 16x^2', '(2 xy^1)^2 - (4 x^1)^2'],
-        ['1 x^2 - 1 y^2', '(1 x^1)^2 - (1 y^1)^2']
-    ])
-
-    suite('factor difference of squares', rules.FACTOR_DIFFERENCE_OF_SQUARES, [
-        ['(2x)^2 - (3y)^2', '(2 x + 3 y) (2 x - 3 y)'],
-        ['(1 x^1)^2 - (1 y^1)^2', '(1 x^1 + 1 y^1) (1 x^1 - 1 y^1)']
-    ])
-
-    suite('factor perfect squares', rules.FACTOR_PERFECT_SQUARE, [
-        ['2x^2 + 2x + 1', '(x + 1)^2']
     ])
 })
 
