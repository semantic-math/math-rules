--- conflicted
+++ resolved
@@ -6,11 +6,7 @@
   "author": "Kevin Barabash <kevinb7@gmail.com>",
   "license": "MIT",
   "dependencies": {
-<<<<<<< HEAD
-    "math-evaluator": "^0.0.2",
-=======
     "math-evaluator": "^0.0.4",
->>>>>>> 5a08eeb8
     "math-nodes": "^0.1.0",
     "math-parser": "^0.8.1",
     "math-traverse": "^0.2.1"
