--- conflicted
+++ resolved
@@ -9,10 +9,7 @@
     "math-evaluator": "^0.0.4",
     "math-nodes": "^0.1.0",
     "math-parser": "^0.9.0",
-<<<<<<< HEAD
     "math-rules": "^0.2.10",
-=======
->>>>>>> 58d95874
     "math-traverse": "^0.2.1"
   },
   "devDependencies": {
