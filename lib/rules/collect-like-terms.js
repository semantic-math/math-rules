--- conflicted
+++ resolved
@@ -157,11 +157,7 @@
                         return clone(variable)
                     } else if (query.getValue(coeff) === -1) {
                         return build.applyNode('neg', [clone(variable)],
-<<<<<<< HEAD
-                                               null, {wasMinus: coeff.wasMinus})
-=======
                             {wasMinus: coeff.wasMinus})
->>>>>>> d6bdd9cb
                     } else {
                         // TODO: Create helper functions to make dealing with
                         // negatives easier.
