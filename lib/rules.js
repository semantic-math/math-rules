--- conflicted
+++ resolved
@@ -1,16 +1,10 @@
 import {parse, print} from 'math-parser'
 import evaluate from 'math-evaluator'
-import {gcd, lcm, nthRoot, primeFactorization, abs} from 'math-evaluator'
 import {build, query} from 'math-nodes'
 import {traverse, replace} from 'math-traverse'
 
-<<<<<<< HEAD
 import {defineRule, definePatternRule, canApplyRule, applyRule} from './matcher'
 import {isPolynomialTerm, getCoefficient, getVariableFactors, getCoefficientsAndConstants} from './rules/collect-like-terms.js'
-=======
-import {defineRule, definePatternRule, applyRule, canApplyRule} from './matcher'
-import {isPolynomialTerm, getCoefficient, getVariableFactors} from './rules/collect-like-terms.js'
->>>>>>> a9266e34
 import {clone, getRanges} from './utils'
 
 const defineRuleString = (matchPattern, rewritePattern, constraints) => {
@@ -152,10 +146,7 @@
 // CANCEL_TERMS: 'CANCEL_TERMS',
 
 // e.g. 2/6 -> 1/3
-export const SIMPLIFY_FRACTION = defineRuleString(
-    '#a / #b',
-    '#eval(sign(#a/#b) * |#a|/gcd(#a, #b)) / #eval(|#b|/gcd(#a, #b))',
-    {a: query.isNumber, b: query.isNumber})
+// SIMPLIFY_FRACTION: 'SIMPLIFY_FRACTION',
 
 // e.g. 2/-3 -> -2/3
 export const SIMPLIFY_SIGNS = defineRuleString('#a / -#b', '-#a / #b')
@@ -193,170 +184,6 @@
 // e.g. |-3| -> 3
 export const ABSOLUTE_VALUE = defineRuleString('|-#a|', '#a')
 
-// ROOT
-
-// assumes that the exponent is a constant value
-// TODO: handle cases like nthRoot('x^2y', 2)
-// e.g. nthRoot(x^2, 4) -> nthRoot(x^1 ,2)
-export const CANCEL_EXPONENT = defineRule(
-    (node) => {
-        let isNthRoot = false
-        let validRadicand = false
-        if (query.isApply(node)) {
-            isNthRoot = (node.op == 'nthRoot')
-            validRadicand = query.isPow(node.args[0])
-        }
-        return (isNthRoot && validRadicand) ? {node} : null
-    },
-    (node) => {
-        const radicand = node.args[0]
-        const variable = radicand.args[0]
-        const exponent = radicand.args[1]
-        let index = node.args[1]
-
-        // simplify exponent / index
-        // e.g. nthRoot(x^2, 4) -> 2/4 -> 1/2
-        const newRoot = applyRule(SIMPLIFY_FRACTION,
-                                  build.applyNode('div', [exponent, index]))
-
-        let newExponent = newRoot.args[0]
-        let newIndex = newRoot.args[1]
-        let exponentVal = query.getValue(newExponent)
-        let indexVal = query.getValue(newIndex)
-
-        // Case #1: (numerator > denominator || numerator == -1) && denominator = 1
-        // e.g nthRoot(x^4, 2) -> 4/2 -> 2/1 -> x^2
-        // Case #2: numerator == denominator
-        // e.g nthRoot(x^2, 2) -> 2/2 -> x^1
-        // Case #3: numerator < denominator ||
-        // numerator > denominator && denominator != 1, return nthRoot
-        // e.g nthRoot(x^2, 4) -> 2/4 -> 1/2 -> nthRoot(x^1, 2)
-        if ((exponentVal > indexVal || exponentVal == -1) && indexVal == 1) {
-            return build.applyNode('pow', [variable, newExponent])
-        } else if (exponentVal === indexVal) {
-            return build.applyNode('pow', [variable, build.numberNode(1)])
-        } else {
-            return build.applyNode (
-                'nthRoot',
-                [build.applyNode('pow', [variable, newExponent]), newIndex]
-            )
-        }
-    }
-)
-
-// e.g. nthRoot(2, 2) * nthRoot(3, 2) -> nthRoot(2 * 3, 2)
-export const COMBINE_UNDER_ROOT = defineRuleString('nthRoot(#a_0, #b) * ...', 'nthRoot(#a_0 * ..., #b)')
-
-// e.g. 2^1 * 2^1 * 2^3 -> 2 ^ 3
-export const CONVERT_MULTIPLICATION_TO_EXPONENT = defineRuleString('#a^#b_0 * ...', '#a^#eval(#b_0 + ...)', {a: query.isNumber, b: query.isNumber})
-
-// e.g. nthRoot(2 * x, 2) -> nthRoot(2, 2) * nthRoot(x, 2)
-export const DISTRIBUTE_NTH_ROOT = defineRuleString('nthRoot(#a_0 * ..., #b)', 'nthRoot(#a_0, #b) * ...')
-
-
-// TODO: #10 and #23 (`or` rules and applying multiple rules if
-// multiple occurrences)
-// e.g. nthRoot(4, 2) * nthRoot(x^2, 2) -> 2 * x
-export const EVALUATE_DISTRIBUTED_NTH_ROOT = defineRule(
-    (node) => {
-        let isDistributed = query.isMul(node)
-        let canEvaluate = false
-        if (isDistributed) {
-            canEvaluate = node.args.every(arg => canApplyRule(CANCEL_EXPONENT, arg) || canApplyRule(NTH_ROOT_VALUE, arg))
-        }
-        return (isDistributed && canEvaluate) ? {node} : null
-    },
-
-    (node) => {
-        const result = build.applyNode(
-            'mul',
-            node.args.map(nthRoot => {
-                const [radicand, index] = nthRoot.args
-                if (query.isNumber(radicand)) {
-                    return applyRule(NTH_ROOT_VALUE,
-                                     build.applyNode(
-                                         'nthRoot',
-                                         [radicand, index]
-                                     ))
-                } else {
-                    return applyRule(CANCEL_EXPONENT,
-                                     build.applyNode(
-                                         'nthRoot',
-                                         [radicand, index]
-                                     ))
-                }
-            })
-        )
-        return result
-    }
-)
-
-// e.g. 12 -> 2 * 2 * 3
-export const FACTOR_INTO_PRIME = defineRule(
-    (node) => {
-        return query.isNumber(node) ? {node} : null
-    },
-
-    (node) => {
-        const factors = primeFactorization(query.getValue(node))
-        return build.applyNode('mul', factors.map(build.numberNode))
-    }
-)
-
-// e.g. nthRoot(2 * 2 * 2, 2) -> nthRoot((2 * 2) * 2, 2)
-export const GROUP_TERMS_BY_ROOT = defineRule(
-    (node) => {
-        const canGroupTerms = canApplyRule(DISTRIBUTE_NTH_ROOT, node)
-        return canGroupTerms ? {node} : null
-    },
-
-    (node) => {
-        const radicand = node.args[0]
-        const index = node.args[1]
-
-        // dictionary storing the number of times a constant appears
-        // e.g. 2 * 2 * 2 => {'2': 3} , 2 appears 3 times
-        const count = {}
-        radicand.args.forEach(arg => {
-            const key = JSON.stringify(arg)
-            count[key] ? count[key]++ : count[key] = 1
-        })
-
-        const flatten = arr => arr.reduce(
-            (acc, val) => acc.concat(val), []
-        )
-
-        const result = build.applyNode(
-            'nthRoot',
-            [build.applyNode(
-                'mul',
-                flatten(Object.keys(count).map(key => {
-                    let leftover = count[key]
-                    const term = JSON.parse(key)
-                    const times = query.getValue(index)
-
-                    const args = []
-
-                    while (leftover - times > 0) {
-                        leftover -= times
-                        args.push(build.applyNode('mul', Array(times).fill(term)))
-                    }
-                    const arg = leftover === 1
-                          ? term
-                          : build.applyNode('mul', Array(leftover).fill(term))
-                    args.push(arg)
-
-                    return args
-                }))
-            ), index]
-        )
-
-        return result
-    }
-)
-
-// e.g nthRoot(9, 2) -> 3
-export const NTH_ROOT_VALUE = defineRuleString('nthRoot(#a, #b)', '#eval(nthRoot(#a, #b))', {a: query.isNumber, b: query.isNumber})
 
 // MULTIPLYING POLYNOMIALS
 
@@ -391,7 +218,6 @@
     (node) => {
         let isMulOfPolynomials = false
 
-<<<<<<< HEAD
         if (query.isMul(node)) {
             const {constants, coefficientMap} = getCoefficientsAndConstants(node)
             isMulOfPolynomials = Object.keys(coefficientMap).length > 1
@@ -419,8 +245,6 @@
     }
 )
 
-=======
->>>>>>> a9266e34
 // EXPONENT RULES
 
 // e.g. x^5 * x^3 -> x^(5 + 3)
@@ -550,7 +374,39 @@
 // COLLECT AND COMBINE
 export {default as COLLECT_LIKE_TERMS} from './rules/collect-like-terms'
 
-export const FRACTIONAL_POLYNOMIALS = defineRuleString('#a #b/#c', '#a / #c #b')
+export const FRACTIONAL_POLYNOMIALS = defineRule(
+    (node) => {
+        let isFractionalPolynomial = false
+        if (query.isMul(node)){
+            const fraction = node.args[1]
+            isFractionalPolynomial = query.isNumber(node.args[0])
+                && query.isDiv(fraction)
+                && isPolynomialTerm(fraction.args[0])
+                && query.isNumber(fraction.args[1])
+        }
+        return isFractionalPolynomial ? {node} : null
+    },
+
+    (node) => {
+        const fraction = node.args[1]
+        const newFraction = build.applyNode(
+            'div',
+            [node.args[0], fraction.args[1]]
+        )
+
+        const result = build.applyNode(
+            'mul',
+            [newFraction, fraction.args[0]]
+            , {implicit: true}
+        )
+        return result
+    }
+)
+
+// TODO: Change fractional polynomials to use this
+//export const FRACTIONAL_POLYNOMIALS = defineRuleString(
+  //  '#a #b/#c', '#a / #c #b'
+//)
 
 export {ADD_POLYNOMIAL_TERMS} from './rules/collect-like-terms'
 
