--- conflicted
+++ resolved
@@ -1,19 +1,11 @@
 import {parse, print} from 'math-parser'
 import evaluate from 'math-evaluator'
-<<<<<<< HEAD
-import {gcd, lcm, primeFactorization, nthRoot} from 'math-evaluator'
-=======
 import {gcd, lcm, nthRoot, primeFactorization, abs} from 'math-evaluator'
->>>>>>> 19162a4b
 import {build, query} from 'math-nodes'
 import {traverse} from 'math-traverse'
 
 import {defineRule, definePatternRule, applyRule, canApplyRule} from './matcher'
-<<<<<<< HEAD
-import {isPolynomialTerm, getCoefficient, getVariableFactors, getVariableFactorName} from './rules/collect-like-terms.js'
-=======
 import {isPolynomialTerm, getCoefficient, getVariableFactors} from './rules/collect-like-terms.js'
->>>>>>> 19162a4b
 import {clone, getRanges} from './utils'
 
 const defineRuleString = (matchPattern, rewritePattern, constraints) => {
@@ -155,15 +147,10 @@
 // CANCEL_TERMS: 'CANCEL_TERMS',
 
 // e.g. 2/6 -> 1/3
-<<<<<<< HEAD
-export const SIMPLIFY_FRACTION =
-    defineRuleString('#a / #b', '(#eval(#a/gcd(#a, #b)) / (#eval(#b/gcd(#a, #b))))', {a: query.isNumber, b: query.isNumber})
-=======
 export const SIMPLIFY_FRACTION = defineRuleString(
     '#a / #b',
     '#eval(sign(#a/#b) * |#a|/gcd(#a, #b)) / #eval(|#b|/gcd(#a, #b))',
     {a: query.isNumber, b: query.isNumber})
->>>>>>> 19162a4b
 
 // e.g. 2/-3 -> -2/3
 export const SIMPLIFY_SIGNS = defineRuleString('#a / -#b', '-#a / #b')
@@ -202,10 +189,7 @@
 export const ABSOLUTE_VALUE = defineRuleString('|-#a|', '#a')
 
 // ROOT
-<<<<<<< HEAD
-=======
-
->>>>>>> 19162a4b
+
 // assumes that the exponent is a constant value
 // TODO: handle cases like nthRoot('x^2y', 2)
 // e.g. nthRoot(x^2, 4) -> nthRoot(x^1 ,2)
@@ -232,13 +216,8 @@
 
         let newExponent = newRoot.args[0]
         let newIndex = newRoot.args[1]
-<<<<<<< HEAD
-        let numVal = query.getValue(newExponent)
-        let denomVal = query.getValue(newIndex)
-=======
         let exponentVal = query.getValue(newExponent)
         let indexVal = query.getValue(newIndex)
->>>>>>> 19162a4b
 
         // Case #1: (numerator > denominator || numerator == -1) && denominator = 1
         // e.g nthRoot(x^4, 2) -> 4/2 -> 2/1 -> x^2
@@ -247,15 +226,9 @@
         // Case #3: numerator < denominator ||
         // numerator > denominator && denominator != 1, return nthRoot
         // e.g nthRoot(x^2, 4) -> 2/4 -> 1/2 -> nthRoot(x^1, 2)
-<<<<<<< HEAD
-        if ((numVal > denomVal || numVal == -1) && denomVal == 1) {
-            return build.applyNode('pow', [variable, newExponent])
-        } else if (numVal === denomVal) {
-=======
         if ((exponentVal > indexVal || exponentVal == -1) && indexVal == 1) {
             return build.applyNode('pow', [variable, newExponent])
         } else if (exponentVal === indexVal) {
->>>>>>> 19162a4b
             return build.applyNode('pow', [variable, build.numberNode(1)])
         } else {
             return build.applyNode (
@@ -345,14 +318,7 @@
         })
 
         const flatten = arr => arr.reduce(
-<<<<<<< HEAD
-            (acc, val) => acc.concat(
-                Array.isArray(val) ? flatten(val) : val
-            ),
-            []
-=======
             (acc, val) => acc.concat(val), []
->>>>>>> 19162a4b
         )
 
         const result = build.applyNode(
@@ -368,26 +334,13 @@
 
                     while (leftover - times > 0) {
                         leftover -= times
-<<<<<<< HEAD
-                        args.push(Array(times).fill(term))
-=======
                         args.push(build.applyNode('mul', Array(times).fill(term)))
->>>>>>> 19162a4b
                     }
                     const arg = leftover === 1
                           ? term
                           : build.applyNode('mul', Array(leftover).fill(term))
                     args.push(arg)
 
-<<<<<<< HEAD
-                    args.forEach((arg, index) => {
-                        if (Array.isArray(arg)) {
-                            args[index] = build.applyNode('mul', arg)
-                        }
-                    })
-
-=======
->>>>>>> 19162a4b
                     return args
                 }))
             ), index]
@@ -447,84 +400,6 @@
 
 export {ADD_POLYNOMIAL_TERMS} from './rules/collect-like-terms'
 
-// FACTOR
-
-export const FACTOR_SYMBOL =
-    defineRuleString('#a_0 #b^#c_0 + ...',
-                     '#eval(gcd(#a_0, ...)) #b^(#eval(#min(#c_0, ...))) (#eval(#a_0 / #eval(gcd(#a_0, ...))) #b^(#eval(#c_0 - #b^(#eval(#min(#c_0, ...))))) + ...)')
-
-// TODO: figure out how to link multiple rules
-/*
-// e.g x^2 + x^3 + x^4 -> x^2 (x^0 + x^1 + x^2)
-export const FACTOR_SYMBOL = defineRule(
-    (node) => {
-        let canFactor = false
-        if (query.isAdd(node)){
-            let identifier = getVariableFactorName(node.args[0])
-            // check if all terms are polynomials
-            // and if they all have the same identifier
-            canFactor = node.args.every(arg => getVariableFactorName(arg) == identifier)
-                && query.isNeg(node)
-                ? isPolynomial(node.args[0])
-                : isPolynomial(node)
-        }
-        return canFactor ? {node} : null
-    },
-
-    (node) => {
-        let exponents = node.args.map(term => query.getValue(term.args[1]))
-        let smallestExponent = build.numberNode(Math.min(...exponents))
-        let identifier = build.identifierNode(getVariableFactorName(node.args[0]))
-        let factor = build.applyNode('pow', [identifier, smallestExponent])
-
-        const result = build.applyNode(
-            'mul',
-            [factor,
-             build.applyNode(
-                 'add',
-                 node.args.map(arg => 
-                               query.isNeg(arg)
-                               ? applyRule(NEGATIVE, applyRule(SIMPLIFY_ARITHMETIC, applyRule(QUOTIENT_RULE, parse(`${print(arg)} / ${print(factor)}`))))
-                               : applyRule(SIMPLIFY_ARITHMETIC, applyRule(QUOTIENT_RULE, parse(`${print(arg)} / ${print(factor)}`)))))
-            ], {implicit: true})
-        return result
-    }
-)
-
-*/
-// TODO: add restrictions (#c_0 divisible by 2 && #a_0 is perfect square)
-
-// e.g. 4x^2 - 9y^2 -> (2x)^2 - (3y)^2
-export const FACTOR_DIFFERENCE_OF_SQUARES_HELPER =
-    defineRuleString('#a_0 #b_0^#c_0 - #d_0 #e_0^#f_0', '(#eval(nthRoot(#a_0)) #b_0^(#eval(#c_0/2)))^2 - (#eval(nthRoot(#d_0)) #e_0^(#eval(#f_0/2)))^2')
-
-// e.g. (2x)^2 - (3y)^2 -> (2x + 3y)(2x - 3y)
-export const FACTOR_DIFFERENCE_OF_SQUARES =
-    defineRuleString('#a^2 - #b^2', '(#a + #b)(#a - #b)')
-
-// e.g. x^2 + 2x + 1 -> (x + 1)^2
-export const FACTOR_PERFECT_SQUARE = defineRule(
-    (node) => {
-        let isQuadratic = false
-        let isPerfectSquareTrinomial = false
-        // trinomial is a perfect square if it satisfies the conditions that
-        // a^2 + 2ab + b^2 = (a + b)^2
-        // 1. First & third term are perfect squares
-        // 2. Middle term is 2 / -2 * (sqrt(a^2)) * (sqrt(b^2))
-        if (query.isAdd(node) && node.args.length === 3) {
-            const [firstTerm, secondTerm, thirdTerm] = node.args
-            isQuadratic = query.isMul(firstTerm) && query.isMul(secondTerm) && query.isNumber(thirdTerm)
-            if (isQuadratic) {
-                
-            }
-        }
-    },
-
-    (node) => {
-        
-    }
-)
-
 // SOLVING FOR A VARIABLE
 
 // e.g. x - 3 = 2 -> x - 3 + 3 = 2 + 3
